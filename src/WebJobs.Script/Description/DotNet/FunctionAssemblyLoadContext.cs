--- conflicted
+++ resolved
@@ -22,12 +22,8 @@
     /// </summary>
     public partial class FunctionAssemblyLoadContext : AssemblyLoadContext
     {
-<<<<<<< HEAD
-=======
         private const string PrivateDependencyResolutionPolicy = "private";
 
-        private static readonly Lazy<Dictionary<string, ScriptRuntimeAssembly>> _runtimeAssemblies = new Lazy<Dictionary<string, ScriptRuntimeAssembly>>(DependencyHelper.GetRuntimeAssemblies);
->>>>>>> e94fb499
         private static readonly Lazy<Dictionary<string, ResolutionPolicyEvaluator>> _resolutionPolicyEvaluators = new Lazy<Dictionary<string, ResolutionPolicyEvaluator>>(InitializeLoadPolicyEvaluators);
         private static readonly ConcurrentDictionary<string, object> _sharedContextAssembliesInFallbackLoad = new ConcurrentDictionary<string, object>();
         private static readonly RuntimeAssembliesInfo _runtimeAssembliesInfo = new RuntimeAssembliesInfo();

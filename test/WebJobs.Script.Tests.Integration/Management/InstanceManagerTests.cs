--- conflicted
+++ resolved
@@ -474,16 +474,6 @@
             const string accessKey1 = "key1key1key1==";
             const string targetPath1 = "/data";
 
-<<<<<<< HEAD
-            handlerMock.Protected().Setup<Task<HttpResponseMessage>>("SendAsync",
-                ItExpr.IsAny<HttpRequestMessage>(),
-                ItExpr.IsAny<CancellationToken>()).ReturnsAsync(new HttpResponseMessage
-                {
-                    StatusCode = HttpStatusCode.OK,
-                    Content = new StringContent(""),
-                    Headers = { }
-                });
-=======
             const string account2 = "storageaccount2";
             const string share2 = "share2";
             const string accessKey2 = "key2key2key2==";
@@ -516,7 +506,6 @@
                 client.MountCifs(Utility.BuildStorageConnectionString(account2, accessKey2), share2, targetPath2)).Returns(Task.FromResult(true));
             meshInitServiceClient.Setup(client =>
                 client.MountBlob(Utility.BuildStorageConnectionString(account3, accessKey3), share3, targetPath3)).Returns(Task.FromResult(true));
->>>>>>> 8e8a96ab
 
             var instanceManager = new InstanceManager(_optionsFactory, _httpClient, _scriptWebEnvironment, _environment,
                 _loggerFactory.CreateLogger<InstanceManager>(), new TestMetricsLogger(), meshInitServiceClient.Object);
